--- conflicted
+++ resolved
@@ -2,11 +2,7 @@
 
 go 1.21
 
-<<<<<<< HEAD
-toolchain go1.22.0
-=======
 toolchain go1.21.3
->>>>>>> ae33e71b
 
 require (
 	github.com/AlecAivazis/survey/v2 v2.2.15
